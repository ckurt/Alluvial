using System.Data.Entity;

namespace Alluvial.Tests
{
    public class AlluvialSqlTestsDbContext : DbContext
    {
<<<<<<< HEAD
        static AlluvialSqlTestsDbContext()
        {
            Database.SetInitializer(new DropCreateDatabaseIfModelChanges<AlluvialSqlTestsDbContext>());
        }

        public AlluvialSqlTestsDbContext() : base(@"Data Source=(localdb)\MSSQLLocalDB; Integrated Security=True; MultipleActiveResultSets=False; Initial Catalog=AlluvialSqlTests")
=======
        public const string NameOrConnectionString = @"Data Source=(localdb)\MSSQLLocalDB; Integrated Security=True; MultipleActiveResultSets=False; Initial Catalog=AlluvialSqlTests";

        static AlluvialSqlTestsDbContext()
        {
            Database.SetInitializer(new AlluvialSqlTestsDbInitializer());
        }

        public AlluvialSqlTestsDbContext() : base(NameOrConnectionString)
        {
        }

        public AlluvialSqlTestsDbContext(string nameOrConnectionString) : base(nameOrConnectionString)
>>>>>>> 67f24587
        {
        }

        protected override void OnModelCreating(DbModelBuilder modelBuilder)
        {
            modelBuilder.Entity<Event>()
                        .HasKey(e => new { e.Id, e.SequenceNumber });

            modelBuilder.Entity<Event>()
                        .Property(e => e.Id)
                        .HasMaxLength(64);
<<<<<<< HEAD
        }

        public DbSet<Event> Events { get; set; }
=======

            modelBuilder.Entity<ProjectionModel>()
                        .HasKey(p => new  { p.Id, p.Pool });

            modelBuilder.Entity<ProjectionModel>()
                        .Ignore(p => p.CursorWasAdvanced);
        }

        public DbSet<Event> Events { get; set; }

        public DbSet<ProjectionModel> Projections { get; set; }

        public class AlluvialSqlTestsDbInitializer : DropCreateDatabaseIfModelChanges<AlluvialSqlTestsDbContext>
        {
        }
    }

    public class ProjectionModel : Projection<ProjectionModel, long>
    {
        public string Id { get; set; }

        public string Body { get; set; }

        public string Pool { get; set; }
>>>>>>> 67f24587
    }
}<|MERGE_RESOLUTION|>--- conflicted
+++ resolved
@@ -4,19 +4,11 @@
 {
     public class AlluvialSqlTestsDbContext : DbContext
     {
-<<<<<<< HEAD
-        static AlluvialSqlTestsDbContext()
-        {
-            Database.SetInitializer(new DropCreateDatabaseIfModelChanges<AlluvialSqlTestsDbContext>());
-        }
-
-        public AlluvialSqlTestsDbContext() : base(@"Data Source=(localdb)\MSSQLLocalDB; Integrated Security=True; MultipleActiveResultSets=False; Initial Catalog=AlluvialSqlTests")
-=======
         public const string NameOrConnectionString = @"Data Source=(localdb)\MSSQLLocalDB; Integrated Security=True; MultipleActiveResultSets=False; Initial Catalog=AlluvialSqlTests";
 
         static AlluvialSqlTestsDbContext()
         {
-            Database.SetInitializer(new AlluvialSqlTestsDbInitializer());
+            Database.SetInitializer(new DropCreateDatabaseIfModelChanges<AlluvialSqlTestsDbContext>());
         }
 
         public AlluvialSqlTestsDbContext() : base(NameOrConnectionString)
@@ -24,7 +16,6 @@
         }
 
         public AlluvialSqlTestsDbContext(string nameOrConnectionString) : base(nameOrConnectionString)
->>>>>>> 67f24587
         {
         }
 
@@ -36,11 +27,6 @@
             modelBuilder.Entity<Event>()
                         .Property(e => e.Id)
                         .HasMaxLength(64);
-<<<<<<< HEAD
-        }
-
-        public DbSet<Event> Events { get; set; }
-=======
 
             modelBuilder.Entity<ProjectionModel>()
                         .HasKey(p => new  { p.Id, p.Pool });
@@ -52,10 +38,6 @@
         public DbSet<Event> Events { get; set; }
 
         public DbSet<ProjectionModel> Projections { get; set; }
-
-        public class AlluvialSqlTestsDbInitializer : DropCreateDatabaseIfModelChanges<AlluvialSqlTestsDbContext>
-        {
-        }
     }
 
     public class ProjectionModel : Projection<ProjectionModel, long>
@@ -65,6 +47,5 @@
         public string Body { get; set; }
 
         public string Pool { get; set; }
->>>>>>> 67f24587
     }
 }