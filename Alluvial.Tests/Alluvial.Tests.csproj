﻿<?xml version="1.0" encoding="utf-8"?>
<Project ToolsVersion="4.0" DefaultTargets="Build" xmlns="http://schemas.microsoft.com/developer/msbuild/2003">
  <Import Project="..\packages\xunit.core.2.0.0-beta5-build2785\build\portable-net45+win+wpa81+wp80+monotouch+monoandroid\xunit.core.props" Condition="Exists('..\packages\xunit.core.2.0.0-beta5-build2785\build\portable-net45+win+wpa81+wp80+monotouch+monoandroid\xunit.core.props')" />
  <PropertyGroup>
    <Configuration Condition=" '$(Configuration)' == '' ">Debug</Configuration>
    <Platform Condition=" '$(Platform)' == '' ">AnyCPU</Platform>
    <ProjectGuid>{1B232E18-21DD-4DCD-8262-CC0FDAFBA7D1}</ProjectGuid>
    <OutputType>Library</OutputType>
    <AppDesignerFolder>Properties</AppDesignerFolder>
    <RootNamespace>Alluvial.Tests</RootNamespace>
    <AssemblyName>Alluvial.Tests</AssemblyName>
    <TargetFrameworkVersion>v4.5</TargetFrameworkVersion>
    <FileAlignment>512</FileAlignment>
    <ProjectTypeGuids>{3AC096D0-A1C2-E12C-1390-A8335801FDAB};{FAE04EC0-301F-11D3-BF4B-00C04F79EFBC}</ProjectTypeGuids>
    <VisualStudioVersion Condition="'$(VisualStudioVersion)' == ''">10.0</VisualStudioVersion>
    <VSToolsPath Condition="'$(VSToolsPath)' == ''">$(MSBuildExtensionsPath32)\Microsoft\VisualStudio\v$(VisualStudioVersion)</VSToolsPath>
    <ReferencePath>$(ProgramFiles)\Common Files\microsoft shared\VSTT\$(VisualStudioVersion)\UITestExtensionPackages</ReferencePath>
    <IsCodedUITest>False</IsCodedUITest>
    <TestProjectType>UnitTest</TestProjectType>
  </PropertyGroup>
  <PropertyGroup Condition=" '$(Configuration)|$(Platform)' == 'Debug|AnyCPU' ">
    <DebugSymbols>true</DebugSymbols>
    <DebugType>full</DebugType>
    <Optimize>false</Optimize>
    <OutputPath>bin\Debug\</OutputPath>
    <DefineConstants>DEBUG;TRACE</DefineConstants>
    <ErrorReport>prompt</ErrorReport>
    <WarningLevel>4</WarningLevel>
  </PropertyGroup>
  <PropertyGroup Condition=" '$(Configuration)|$(Platform)' == 'Release|AnyCPU' ">
    <DebugType>pdbonly</DebugType>
    <Optimize>true</Optimize>
    <OutputPath>bin\Release\</OutputPath>
    <DefineConstants>TRACE</DefineConstants>
    <ErrorReport>prompt</ErrorReport>
    <WarningLevel>4</WarningLevel>
  </PropertyGroup>
  <ItemGroup>
    <Reference Include="EntityFramework">
      <HintPath>..\packages\EntityFramework.6.1.3\lib\net45\EntityFramework.dll</HintPath>
    </Reference>
    <Reference Include="EntityFramework.SqlServer">
      <HintPath>..\packages\EntityFramework.6.1.3\lib\net45\EntityFramework.SqlServer.dll</HintPath>
    </Reference>
<<<<<<< HEAD
    <Reference Include="FluentAssertions, Version=4.0.1.0, Culture=neutral, PublicKeyToken=33f2691a05b67b6a, processorArchitecture=MSIL">
      <HintPath>..\packages\FluentAssertions.4.0.1\lib\net45\FluentAssertions.dll</HintPath>
      <Private>True</Private>
    </Reference>
    <Reference Include="FluentAssertions.Core, Version=4.0.1.0, Culture=neutral, PublicKeyToken=33f2691a05b67b6a, processorArchitecture=MSIL">
      <HintPath>..\packages\FluentAssertions.4.0.1\lib\net45\FluentAssertions.Core.dll</HintPath>
      <Private>True</Private>
=======
    <Reference Include="FluentAssertions, Version=4.1.1.0, Culture=neutral, PublicKeyToken=33f2691a05b67b6a, processorArchitecture=MSIL">
      <SpecificVersion>False</SpecificVersion>
      <HintPath>..\packages\FluentAssertions.4.1.1\lib\net45\FluentAssertions.dll</HintPath>
    </Reference>
    <Reference Include="FluentAssertions.Core, Version=4.1.1.0, Culture=neutral, PublicKeyToken=33f2691a05b67b6a, processorArchitecture=MSIL">
      <SpecificVersion>False</SpecificVersion>
      <HintPath>..\packages\FluentAssertions.4.1.1\lib\net45\FluentAssertions.Core.dll</HintPath>
>>>>>>> 5fab4cbe
    </Reference>
    <Reference Include="Its.Log">
      <HintPath>..\packages\Its.Log.2.8.0-beta\lib\net40\Its.Log.dll</HintPath>
    </Reference>
    <Reference Include="Microsoft.CSharp" />
    <Reference Include="NEventStore, Version=5.1.0.0, Culture=neutral, processorArchitecture=MSIL">
      <SpecificVersion>False</SpecificVersion>
      <HintPath>..\packages\NEventStore.5.1.0\lib\net40\NEventStore.dll</HintPath>
    </Reference>
    <Reference Include="nunit.framework, Version=2.6.4.14350, Culture=neutral, PublicKeyToken=96d09a1eb7f44a77, processorArchitecture=MSIL">
      <SpecificVersion>False</SpecificVersion>
      <HintPath>..\packages\NUnit.2.6.4\lib\nunit.framework.dll</HintPath>
    </Reference>
    <Reference Include="System" />
    <Reference Include="System.ComponentModel.DataAnnotations" />
    <Reference Include="System.Data" />
    <Reference Include="System.Numerics" />
    <Reference Include="System.Reactive.Core">
      <HintPath>..\packages\Rx-Core.2.2.5\lib\net45\System.Reactive.Core.dll</HintPath>
    </Reference>
    <Reference Include="System.Reactive.Interfaces">
      <HintPath>..\packages\Rx-Interfaces.2.2.5\lib\net45\System.Reactive.Interfaces.dll</HintPath>
    </Reference>
    <Reference Include="System.Reactive.Linq">
      <HintPath>..\packages\Rx-Linq.2.2.5\lib\net45\System.Reactive.Linq.dll</HintPath>
    </Reference>
    <Reference Include="System.Reactive.PlatformServices">
      <HintPath>..\packages\Rx-PlatformServices.2.2.5\lib\net45\System.Reactive.PlatformServices.dll</HintPath>
    </Reference>
    <Reference Include="System.Transactions" />
    <Reference Include="System.XML" />
    <Reference Include="System.Xml.Linq" />
  </ItemGroup>
  <Choose>
    <When Condition="('$(VisualStudioVersion)' == '10.0' or '$(VisualStudioVersion)' == '') and '$(TargetFrameworkVersion)' == 'v3.5'">
      <ItemGroup>
        <Reference Include="Microsoft.VisualStudio.QualityTools.UnitTestFramework, Version=10.1.0.0, Culture=neutral, PublicKeyToken=b03f5f7f11d50a3a, processorArchitecture=MSIL" />
      </ItemGroup>
    </When>
    <Otherwise />
  </Choose>
  <ItemGroup>
    <Compile Include="BankDomain\AccountClosed.cs" />
    <Compile Include="BankDomain\AccountOpened.cs" />
    <Compile Include="BankDomain\BankAccountType.cs" />
    <Compile Include="GuidPartioningTests.cs" />
    <Compile Include="Infrastructure\AlluvialSqlTestsDbContext.cs" />
    <Compile Include="Infrastructure\AsyncBarrier.cs" />
    <Compile Include="Infrastructure\AsyncCountdownEvent.cs" />
    <Compile Include="Infrastructure\AsyncManualResetEvent.cs" />
    <Compile Include="Infrastructure\Background.cs" />
    <Compile Include="BankDomain\Projections\AccountHistoryProjection.cs" />
    <Compile Include="BankDomain\Projections\BalanceProjection.cs" />
    <Compile Include="BankDomain\Projections\BalanceProjector.cs" />
    <Compile Include="BankDomain\FundsDeposited.cs" />
    <Compile Include="BankDomain\IDomainEvent.cs" />
    <Compile Include="BankDomain\Projections\ProjectionBase.cs" />
    <Compile Include="CursorTests.cs" />
    <Compile Include="Distributors\InMemoryDistributorTests.cs" />
    <Compile Include="Infrastructure\Event.cs" />
    <Compile Include="Infrastructure\Values.cs" />
    <Compile Include="PipelineTests.cs" />
    <Compile Include="Distributors\SqlBrokeredDistributorTests.cs" />
    <Compile Include="QueryableTests.cs" />
    <Compile Include="StreamCompositionTests.cs" />
    <Compile Include="StreamCatchupErrorTests.cs" />
    <Compile Include="SingleStreamCatchupTests.cs" />
    <Compile Include="StreamImplementations\NEventStore\NEventStoreExtensions.cs" />
    <Compile Include="MultiStreamCatchupTests.cs" />
    <Compile Include="BankDomain\FundsWithdrawn.cs" />
    <Compile Include="StreamImplementations\NEventStore\NEventStoreStream.cs" />
    <Compile Include="StreamImplementations\NEventStore\NEventStoreStreamSource.cs" />
    <Compile Include="StreamImplementations\NEventStore\NEventStoreStreamUpdate.cs" />
    <Compile Include="StreamImplementations\NEventStore\TestEventStore.cs" />
    <Compile Include="ProjectionTests.cs" />
    <Compile Include="Properties\AssemblyInfo.cs" />
    <Compile Include="Distributors\DistributorTests.cs" />
    <Compile Include="StreamMapTests.cs" />
    <Compile Include="StreamQueryDistributionTests.cs" />
    <Compile Include="StreamQueryPartitioningTests.cs" />
    <Compile Include="StreamQueryTests.cs" />
    <Compile Include="TracingTests.cs" />
    <Compile Include="Infrastructure\Wait.cs" />
  </ItemGroup>
  <ItemGroup>
    <None Include="App.config" />
    <None Include="packages.config">
      <SubType>Designer</SubType>
    </None>
  </ItemGroup>
  <ItemGroup>
    <ProjectReference Include="..\Alluvial.Distributors.Sql\Alluvial.Distributors.Sql.csproj">
      <Project>{199FDA52-CB10-4B05-B39E-AF79EC56B3C9}</Project>
      <Name>Alluvial.Distributors.Sql</Name>
    </ProjectReference>
    <ProjectReference Include="..\Alluvial\Alluvial.csproj">
      <Project>{04E9B45A-0459-491F-A812-31FE37237770}</Project>
      <Name>Alluvial</Name>
    </ProjectReference>
  </ItemGroup>
  <ItemGroup>
    <Folder Include=".config\" />
  </ItemGroup>
  <Choose>
    <When Condition="'$(VisualStudioVersion)' == '10.0' And '$(IsCodedUITest)' == 'True'">
      <ItemGroup>
        <Reference Include="Microsoft.VisualStudio.QualityTools.CodedUITestFramework, Version=10.0.0.0, Culture=neutral, PublicKeyToken=b03f5f7f11d50a3a, processorArchitecture=MSIL">
          <Private>False</Private>
        </Reference>
        <Reference Include="Microsoft.VisualStudio.TestTools.UITest.Common, Version=10.0.0.0, Culture=neutral, PublicKeyToken=b03f5f7f11d50a3a, processorArchitecture=MSIL">
          <Private>False</Private>
        </Reference>
        <Reference Include="Microsoft.VisualStudio.TestTools.UITest.Extension, Version=10.0.0.0, Culture=neutral, PublicKeyToken=b03f5f7f11d50a3a, processorArchitecture=MSIL">
          <Private>False</Private>
        </Reference>
        <Reference Include="Microsoft.VisualStudio.TestTools.UITesting, Version=10.0.0.0, Culture=neutral, PublicKeyToken=b03f5f7f11d50a3a, processorArchitecture=MSIL">
          <Private>False</Private>
        </Reference>
      </ItemGroup>
    </When>
  </Choose>
  <Import Project="$(VSToolsPath)\TeamTest\Microsoft.TestTools.targets" Condition="Exists('$(VSToolsPath)\TeamTest\Microsoft.TestTools.targets')" />
  <Import Project="$(MSBuildToolsPath)\Microsoft.CSharp.targets" />
  <PropertyGroup>
    <PostBuildEvent>"C:\Program Files\Microsoft SQL Server\110\Tools\Binn\SqlLocalDB.exe" create "v11.0" 11.0 -s</PostBuildEvent>
  </PropertyGroup>
</Project><|MERGE_RESOLUTION|>--- conflicted
+++ resolved
@@ -1,188 +1,178 @@
-﻿<?xml version="1.0" encoding="utf-8"?>
-<Project ToolsVersion="4.0" DefaultTargets="Build" xmlns="http://schemas.microsoft.com/developer/msbuild/2003">
-  <Import Project="..\packages\xunit.core.2.0.0-beta5-build2785\build\portable-net45+win+wpa81+wp80+monotouch+monoandroid\xunit.core.props" Condition="Exists('..\packages\xunit.core.2.0.0-beta5-build2785\build\portable-net45+win+wpa81+wp80+monotouch+monoandroid\xunit.core.props')" />
-  <PropertyGroup>
-    <Configuration Condition=" '$(Configuration)' == '' ">Debug</Configuration>
-    <Platform Condition=" '$(Platform)' == '' ">AnyCPU</Platform>
-    <ProjectGuid>{1B232E18-21DD-4DCD-8262-CC0FDAFBA7D1}</ProjectGuid>
-    <OutputType>Library</OutputType>
-    <AppDesignerFolder>Properties</AppDesignerFolder>
-    <RootNamespace>Alluvial.Tests</RootNamespace>
-    <AssemblyName>Alluvial.Tests</AssemblyName>
-    <TargetFrameworkVersion>v4.5</TargetFrameworkVersion>
-    <FileAlignment>512</FileAlignment>
-    <ProjectTypeGuids>{3AC096D0-A1C2-E12C-1390-A8335801FDAB};{FAE04EC0-301F-11D3-BF4B-00C04F79EFBC}</ProjectTypeGuids>
-    <VisualStudioVersion Condition="'$(VisualStudioVersion)' == ''">10.0</VisualStudioVersion>
-    <VSToolsPath Condition="'$(VSToolsPath)' == ''">$(MSBuildExtensionsPath32)\Microsoft\VisualStudio\v$(VisualStudioVersion)</VSToolsPath>
-    <ReferencePath>$(ProgramFiles)\Common Files\microsoft shared\VSTT\$(VisualStudioVersion)\UITestExtensionPackages</ReferencePath>
-    <IsCodedUITest>False</IsCodedUITest>
-    <TestProjectType>UnitTest</TestProjectType>
-  </PropertyGroup>
-  <PropertyGroup Condition=" '$(Configuration)|$(Platform)' == 'Debug|AnyCPU' ">
-    <DebugSymbols>true</DebugSymbols>
-    <DebugType>full</DebugType>
-    <Optimize>false</Optimize>
-    <OutputPath>bin\Debug\</OutputPath>
-    <DefineConstants>DEBUG;TRACE</DefineConstants>
-    <ErrorReport>prompt</ErrorReport>
-    <WarningLevel>4</WarningLevel>
-  </PropertyGroup>
-  <PropertyGroup Condition=" '$(Configuration)|$(Platform)' == 'Release|AnyCPU' ">
-    <DebugType>pdbonly</DebugType>
-    <Optimize>true</Optimize>
-    <OutputPath>bin\Release\</OutputPath>
-    <DefineConstants>TRACE</DefineConstants>
-    <ErrorReport>prompt</ErrorReport>
-    <WarningLevel>4</WarningLevel>
-  </PropertyGroup>
-  <ItemGroup>
-    <Reference Include="EntityFramework">
-      <HintPath>..\packages\EntityFramework.6.1.3\lib\net45\EntityFramework.dll</HintPath>
-    </Reference>
-    <Reference Include="EntityFramework.SqlServer">
-      <HintPath>..\packages\EntityFramework.6.1.3\lib\net45\EntityFramework.SqlServer.dll</HintPath>
-    </Reference>
-<<<<<<< HEAD
-    <Reference Include="FluentAssertions, Version=4.0.1.0, Culture=neutral, PublicKeyToken=33f2691a05b67b6a, processorArchitecture=MSIL">
-      <HintPath>..\packages\FluentAssertions.4.0.1\lib\net45\FluentAssertions.dll</HintPath>
-      <Private>True</Private>
-    </Reference>
-    <Reference Include="FluentAssertions.Core, Version=4.0.1.0, Culture=neutral, PublicKeyToken=33f2691a05b67b6a, processorArchitecture=MSIL">
-      <HintPath>..\packages\FluentAssertions.4.0.1\lib\net45\FluentAssertions.Core.dll</HintPath>
-      <Private>True</Private>
-=======
-    <Reference Include="FluentAssertions, Version=4.1.1.0, Culture=neutral, PublicKeyToken=33f2691a05b67b6a, processorArchitecture=MSIL">
-      <SpecificVersion>False</SpecificVersion>
-      <HintPath>..\packages\FluentAssertions.4.1.1\lib\net45\FluentAssertions.dll</HintPath>
-    </Reference>
-    <Reference Include="FluentAssertions.Core, Version=4.1.1.0, Culture=neutral, PublicKeyToken=33f2691a05b67b6a, processorArchitecture=MSIL">
-      <SpecificVersion>False</SpecificVersion>
-      <HintPath>..\packages\FluentAssertions.4.1.1\lib\net45\FluentAssertions.Core.dll</HintPath>
->>>>>>> 5fab4cbe
-    </Reference>
-    <Reference Include="Its.Log">
-      <HintPath>..\packages\Its.Log.2.8.0-beta\lib\net40\Its.Log.dll</HintPath>
-    </Reference>
-    <Reference Include="Microsoft.CSharp" />
-    <Reference Include="NEventStore, Version=5.1.0.0, Culture=neutral, processorArchitecture=MSIL">
-      <SpecificVersion>False</SpecificVersion>
-      <HintPath>..\packages\NEventStore.5.1.0\lib\net40\NEventStore.dll</HintPath>
-    </Reference>
-    <Reference Include="nunit.framework, Version=2.6.4.14350, Culture=neutral, PublicKeyToken=96d09a1eb7f44a77, processorArchitecture=MSIL">
-      <SpecificVersion>False</SpecificVersion>
-      <HintPath>..\packages\NUnit.2.6.4\lib\nunit.framework.dll</HintPath>
-    </Reference>
-    <Reference Include="System" />
-    <Reference Include="System.ComponentModel.DataAnnotations" />
-    <Reference Include="System.Data" />
-    <Reference Include="System.Numerics" />
-    <Reference Include="System.Reactive.Core">
-      <HintPath>..\packages\Rx-Core.2.2.5\lib\net45\System.Reactive.Core.dll</HintPath>
-    </Reference>
-    <Reference Include="System.Reactive.Interfaces">
-      <HintPath>..\packages\Rx-Interfaces.2.2.5\lib\net45\System.Reactive.Interfaces.dll</HintPath>
-    </Reference>
-    <Reference Include="System.Reactive.Linq">
-      <HintPath>..\packages\Rx-Linq.2.2.5\lib\net45\System.Reactive.Linq.dll</HintPath>
-    </Reference>
-    <Reference Include="System.Reactive.PlatformServices">
-      <HintPath>..\packages\Rx-PlatformServices.2.2.5\lib\net45\System.Reactive.PlatformServices.dll</HintPath>
-    </Reference>
-    <Reference Include="System.Transactions" />
-    <Reference Include="System.XML" />
-    <Reference Include="System.Xml.Linq" />
-  </ItemGroup>
-  <Choose>
-    <When Condition="('$(VisualStudioVersion)' == '10.0' or '$(VisualStudioVersion)' == '') and '$(TargetFrameworkVersion)' == 'v3.5'">
-      <ItemGroup>
-        <Reference Include="Microsoft.VisualStudio.QualityTools.UnitTestFramework, Version=10.1.0.0, Culture=neutral, PublicKeyToken=b03f5f7f11d50a3a, processorArchitecture=MSIL" />
-      </ItemGroup>
-    </When>
-    <Otherwise />
-  </Choose>
-  <ItemGroup>
-    <Compile Include="BankDomain\AccountClosed.cs" />
-    <Compile Include="BankDomain\AccountOpened.cs" />
-    <Compile Include="BankDomain\BankAccountType.cs" />
-    <Compile Include="GuidPartioningTests.cs" />
-    <Compile Include="Infrastructure\AlluvialSqlTestsDbContext.cs" />
-    <Compile Include="Infrastructure\AsyncBarrier.cs" />
-    <Compile Include="Infrastructure\AsyncCountdownEvent.cs" />
-    <Compile Include="Infrastructure\AsyncManualResetEvent.cs" />
-    <Compile Include="Infrastructure\Background.cs" />
-    <Compile Include="BankDomain\Projections\AccountHistoryProjection.cs" />
-    <Compile Include="BankDomain\Projections\BalanceProjection.cs" />
-    <Compile Include="BankDomain\Projections\BalanceProjector.cs" />
-    <Compile Include="BankDomain\FundsDeposited.cs" />
-    <Compile Include="BankDomain\IDomainEvent.cs" />
-    <Compile Include="BankDomain\Projections\ProjectionBase.cs" />
-    <Compile Include="CursorTests.cs" />
-    <Compile Include="Distributors\InMemoryDistributorTests.cs" />
-    <Compile Include="Infrastructure\Event.cs" />
-    <Compile Include="Infrastructure\Values.cs" />
-    <Compile Include="PipelineTests.cs" />
-    <Compile Include="Distributors\SqlBrokeredDistributorTests.cs" />
-    <Compile Include="QueryableTests.cs" />
-    <Compile Include="StreamCompositionTests.cs" />
-    <Compile Include="StreamCatchupErrorTests.cs" />
-    <Compile Include="SingleStreamCatchupTests.cs" />
-    <Compile Include="StreamImplementations\NEventStore\NEventStoreExtensions.cs" />
-    <Compile Include="MultiStreamCatchupTests.cs" />
-    <Compile Include="BankDomain\FundsWithdrawn.cs" />
-    <Compile Include="StreamImplementations\NEventStore\NEventStoreStream.cs" />
-    <Compile Include="StreamImplementations\NEventStore\NEventStoreStreamSource.cs" />
-    <Compile Include="StreamImplementations\NEventStore\NEventStoreStreamUpdate.cs" />
-    <Compile Include="StreamImplementations\NEventStore\TestEventStore.cs" />
-    <Compile Include="ProjectionTests.cs" />
-    <Compile Include="Properties\AssemblyInfo.cs" />
-    <Compile Include="Distributors\DistributorTests.cs" />
-    <Compile Include="StreamMapTests.cs" />
-    <Compile Include="StreamQueryDistributionTests.cs" />
-    <Compile Include="StreamQueryPartitioningTests.cs" />
-    <Compile Include="StreamQueryTests.cs" />
-    <Compile Include="TracingTests.cs" />
-    <Compile Include="Infrastructure\Wait.cs" />
-  </ItemGroup>
-  <ItemGroup>
-    <None Include="App.config" />
-    <None Include="packages.config">
-      <SubType>Designer</SubType>
-    </None>
-  </ItemGroup>
-  <ItemGroup>
-    <ProjectReference Include="..\Alluvial.Distributors.Sql\Alluvial.Distributors.Sql.csproj">
-      <Project>{199FDA52-CB10-4B05-B39E-AF79EC56B3C9}</Project>
-      <Name>Alluvial.Distributors.Sql</Name>
-    </ProjectReference>
-    <ProjectReference Include="..\Alluvial\Alluvial.csproj">
-      <Project>{04E9B45A-0459-491F-A812-31FE37237770}</Project>
-      <Name>Alluvial</Name>
-    </ProjectReference>
-  </ItemGroup>
-  <ItemGroup>
-    <Folder Include=".config\" />
-  </ItemGroup>
-  <Choose>
-    <When Condition="'$(VisualStudioVersion)' == '10.0' And '$(IsCodedUITest)' == 'True'">
-      <ItemGroup>
-        <Reference Include="Microsoft.VisualStudio.QualityTools.CodedUITestFramework, Version=10.0.0.0, Culture=neutral, PublicKeyToken=b03f5f7f11d50a3a, processorArchitecture=MSIL">
-          <Private>False</Private>
-        </Reference>
-        <Reference Include="Microsoft.VisualStudio.TestTools.UITest.Common, Version=10.0.0.0, Culture=neutral, PublicKeyToken=b03f5f7f11d50a3a, processorArchitecture=MSIL">
-          <Private>False</Private>
-        </Reference>
-        <Reference Include="Microsoft.VisualStudio.TestTools.UITest.Extension, Version=10.0.0.0, Culture=neutral, PublicKeyToken=b03f5f7f11d50a3a, processorArchitecture=MSIL">
-          <Private>False</Private>
-        </Reference>
-        <Reference Include="Microsoft.VisualStudio.TestTools.UITesting, Version=10.0.0.0, Culture=neutral, PublicKeyToken=b03f5f7f11d50a3a, processorArchitecture=MSIL">
-          <Private>False</Private>
-        </Reference>
-      </ItemGroup>
-    </When>
-  </Choose>
-  <Import Project="$(VSToolsPath)\TeamTest\Microsoft.TestTools.targets" Condition="Exists('$(VSToolsPath)\TeamTest\Microsoft.TestTools.targets')" />
-  <Import Project="$(MSBuildToolsPath)\Microsoft.CSharp.targets" />
-  <PropertyGroup>
-    <PostBuildEvent>"C:\Program Files\Microsoft SQL Server\110\Tools\Binn\SqlLocalDB.exe" create "v11.0" 11.0 -s</PostBuildEvent>
-  </PropertyGroup>
+﻿<?xml version="1.0" encoding="utf-8"?>
+<Project ToolsVersion="4.0" DefaultTargets="Build" xmlns="http://schemas.microsoft.com/developer/msbuild/2003">
+  <Import Project="..\packages\xunit.core.2.0.0-beta5-build2785\build\portable-net45+win+wpa81+wp80+monotouch+monoandroid\xunit.core.props" Condition="Exists('..\packages\xunit.core.2.0.0-beta5-build2785\build\portable-net45+win+wpa81+wp80+monotouch+monoandroid\xunit.core.props')" />
+  <PropertyGroup>
+    <Configuration Condition=" '$(Configuration)' == '' ">Debug</Configuration>
+    <Platform Condition=" '$(Platform)' == '' ">AnyCPU</Platform>
+    <ProjectGuid>{1B232E18-21DD-4DCD-8262-CC0FDAFBA7D1}</ProjectGuid>
+    <OutputType>Library</OutputType>
+    <AppDesignerFolder>Properties</AppDesignerFolder>
+    <RootNamespace>Alluvial.Tests</RootNamespace>
+    <AssemblyName>Alluvial.Tests</AssemblyName>
+    <TargetFrameworkVersion>v4.5</TargetFrameworkVersion>
+    <FileAlignment>512</FileAlignment>
+    <ProjectTypeGuids>{3AC096D0-A1C2-E12C-1390-A8335801FDAB};{FAE04EC0-301F-11D3-BF4B-00C04F79EFBC}</ProjectTypeGuids>
+    <VisualStudioVersion Condition="'$(VisualStudioVersion)' == ''">10.0</VisualStudioVersion>
+    <VSToolsPath Condition="'$(VSToolsPath)' == ''">$(MSBuildExtensionsPath32)\Microsoft\VisualStudio\v$(VisualStudioVersion)</VSToolsPath>
+    <ReferencePath>$(ProgramFiles)\Common Files\microsoft shared\VSTT\$(VisualStudioVersion)\UITestExtensionPackages</ReferencePath>
+    <IsCodedUITest>False</IsCodedUITest>
+    <TestProjectType>UnitTest</TestProjectType>
+  </PropertyGroup>
+  <PropertyGroup Condition=" '$(Configuration)|$(Platform)' == 'Debug|AnyCPU' ">
+    <DebugSymbols>true</DebugSymbols>
+    <DebugType>full</DebugType>
+    <Optimize>false</Optimize>
+    <OutputPath>bin\Debug\</OutputPath>
+    <DefineConstants>DEBUG;TRACE</DefineConstants>
+    <ErrorReport>prompt</ErrorReport>
+    <WarningLevel>4</WarningLevel>
+  </PropertyGroup>
+  <PropertyGroup Condition=" '$(Configuration)|$(Platform)' == 'Release|AnyCPU' ">
+    <DebugType>pdbonly</DebugType>
+    <Optimize>true</Optimize>
+    <OutputPath>bin\Release\</OutputPath>
+    <DefineConstants>TRACE</DefineConstants>
+    <ErrorReport>prompt</ErrorReport>
+    <WarningLevel>4</WarningLevel>
+  </PropertyGroup>
+  <ItemGroup>
+    <Reference Include="EntityFramework">
+      <HintPath>..\packages\EntityFramework.6.1.3\lib\net45\EntityFramework.dll</HintPath>
+    </Reference>
+    <Reference Include="EntityFramework.SqlServer">
+      <HintPath>..\packages\EntityFramework.6.1.3\lib\net45\EntityFramework.SqlServer.dll</HintPath>
+    </Reference>
+    <Reference Include="FluentAssertions, Version=4.1.1.0, Culture=neutral, PublicKeyToken=33f2691a05b67b6a, processorArchitecture=MSIL">
+      <SpecificVersion>False</SpecificVersion>
+      <HintPath>..\packages\FluentAssertions.4.1.1\lib\net45\FluentAssertions.dll</HintPath>
+    </Reference>
+    <Reference Include="FluentAssertions.Core, Version=4.1.1.0, Culture=neutral, PublicKeyToken=33f2691a05b67b6a, processorArchitecture=MSIL">
+      <SpecificVersion>False</SpecificVersion>
+      <HintPath>..\packages\FluentAssertions.4.1.1\lib\net45\FluentAssertions.Core.dll</HintPath>
+    </Reference>
+    <Reference Include="Its.Log">
+      <HintPath>..\packages\Its.Log.2.8.0-beta\lib\net40\Its.Log.dll</HintPath>
+    </Reference>
+    <Reference Include="Microsoft.CSharp" />
+    <Reference Include="NEventStore, Version=5.1.0.0, Culture=neutral, processorArchitecture=MSIL">
+      <SpecificVersion>False</SpecificVersion>
+      <HintPath>..\packages\NEventStore.5.1.0\lib\net40\NEventStore.dll</HintPath>
+    </Reference>
+    <Reference Include="nunit.framework, Version=2.6.4.14350, Culture=neutral, PublicKeyToken=96d09a1eb7f44a77, processorArchitecture=MSIL">
+      <SpecificVersion>False</SpecificVersion>
+      <HintPath>..\packages\NUnit.2.6.4\lib\nunit.framework.dll</HintPath>
+    </Reference>
+    <Reference Include="System" />
+    <Reference Include="System.ComponentModel.DataAnnotations" />
+    <Reference Include="System.Data" />
+    <Reference Include="System.Numerics" />
+    <Reference Include="System.Reactive.Core">
+      <HintPath>..\packages\Rx-Core.2.2.5\lib\net45\System.Reactive.Core.dll</HintPath>
+    </Reference>
+    <Reference Include="System.Reactive.Interfaces">
+      <HintPath>..\packages\Rx-Interfaces.2.2.5\lib\net45\System.Reactive.Interfaces.dll</HintPath>
+    </Reference>
+    <Reference Include="System.Reactive.Linq">
+      <HintPath>..\packages\Rx-Linq.2.2.5\lib\net45\System.Reactive.Linq.dll</HintPath>
+    </Reference>
+    <Reference Include="System.Reactive.PlatformServices">
+      <HintPath>..\packages\Rx-PlatformServices.2.2.5\lib\net45\System.Reactive.PlatformServices.dll</HintPath>
+    </Reference>
+    <Reference Include="System.Transactions" />
+    <Reference Include="System.XML" />
+    <Reference Include="System.Xml.Linq" />
+  </ItemGroup>
+  <Choose>
+    <When Condition="('$(VisualStudioVersion)' == '10.0' or '$(VisualStudioVersion)' == '') and '$(TargetFrameworkVersion)' == 'v3.5'">
+      <ItemGroup>
+        <Reference Include="Microsoft.VisualStudio.QualityTools.UnitTestFramework, Version=10.1.0.0, Culture=neutral, PublicKeyToken=b03f5f7f11d50a3a, processorArchitecture=MSIL" />
+      </ItemGroup>
+    </When>
+    <Otherwise />
+  </Choose>
+  <ItemGroup>
+    <Compile Include="BankDomain\AccountClosed.cs" />
+    <Compile Include="BankDomain\AccountOpened.cs" />
+    <Compile Include="BankDomain\BankAccountType.cs" />
+    <Compile Include="GuidPartioningTests.cs" />
+    <Compile Include="Infrastructure\AlluvialSqlTestsDbContext.cs" />
+    <Compile Include="Infrastructure\AsyncBarrier.cs" />
+    <Compile Include="Infrastructure\AsyncCountdownEvent.cs" />
+    <Compile Include="Infrastructure\AsyncManualResetEvent.cs" />
+    <Compile Include="Infrastructure\Background.cs" />
+    <Compile Include="BankDomain\Projections\AccountHistoryProjection.cs" />
+    <Compile Include="BankDomain\Projections\BalanceProjection.cs" />
+    <Compile Include="BankDomain\Projections\BalanceProjector.cs" />
+    <Compile Include="BankDomain\FundsDeposited.cs" />
+    <Compile Include="BankDomain\IDomainEvent.cs" />
+    <Compile Include="BankDomain\Projections\ProjectionBase.cs" />
+    <Compile Include="CursorTests.cs" />
+    <Compile Include="Distributors\InMemoryDistributorTests.cs" />
+    <Compile Include="Infrastructure\Event.cs" />
+    <Compile Include="Infrastructure\Values.cs" />
+    <Compile Include="PipelineTests.cs" />
+    <Compile Include="Distributors\SqlBrokeredDistributorTests.cs" />
+    <Compile Include="QueryableTests.cs" />
+    <Compile Include="StreamCompositionTests.cs" />
+    <Compile Include="StreamCatchupErrorTests.cs" />
+    <Compile Include="SingleStreamCatchupTests.cs" />
+    <Compile Include="StreamImplementations\NEventStore\NEventStoreExtensions.cs" />
+    <Compile Include="MultiStreamCatchupTests.cs" />
+    <Compile Include="BankDomain\FundsWithdrawn.cs" />
+    <Compile Include="StreamImplementations\NEventStore\NEventStoreStream.cs" />
+    <Compile Include="StreamImplementations\NEventStore\NEventStoreStreamSource.cs" />
+    <Compile Include="StreamImplementations\NEventStore\NEventStoreStreamUpdate.cs" />
+    <Compile Include="StreamImplementations\NEventStore\TestEventStore.cs" />
+    <Compile Include="ProjectionTests.cs" />
+    <Compile Include="Properties\AssemblyInfo.cs" />
+    <Compile Include="Distributors\DistributorTests.cs" />
+    <Compile Include="StreamMapTests.cs" />
+    <Compile Include="StreamQueryDistributionTests.cs" />
+    <Compile Include="StreamQueryPartitioningTests.cs" />
+    <Compile Include="StreamQueryTests.cs" />
+    <Compile Include="TracingTests.cs" />
+    <Compile Include="Infrastructure\Wait.cs" />
+  </ItemGroup>
+  <ItemGroup>
+    <None Include="App.config" />
+    <None Include="packages.config">
+      <SubType>Designer</SubType>
+    </None>
+  </ItemGroup>
+  <ItemGroup>
+    <ProjectReference Include="..\Alluvial.Distributors.Sql\Alluvial.Distributors.Sql.csproj">
+      <Project>{199FDA52-CB10-4B05-B39E-AF79EC56B3C9}</Project>
+      <Name>Alluvial.Distributors.Sql</Name>
+    </ProjectReference>
+    <ProjectReference Include="..\Alluvial\Alluvial.csproj">
+      <Project>{04E9B45A-0459-491F-A812-31FE37237770}</Project>
+      <Name>Alluvial</Name>
+    </ProjectReference>
+  </ItemGroup>
+  <ItemGroup>
+    <Folder Include=".config\" />
+  </ItemGroup>
+  <Choose>
+    <When Condition="'$(VisualStudioVersion)' == '10.0' And '$(IsCodedUITest)' == 'True'">
+      <ItemGroup>
+        <Reference Include="Microsoft.VisualStudio.QualityTools.CodedUITestFramework, Version=10.0.0.0, Culture=neutral, PublicKeyToken=b03f5f7f11d50a3a, processorArchitecture=MSIL">
+          <Private>False</Private>
+        </Reference>
+        <Reference Include="Microsoft.VisualStudio.TestTools.UITest.Common, Version=10.0.0.0, Culture=neutral, PublicKeyToken=b03f5f7f11d50a3a, processorArchitecture=MSIL">
+          <Private>False</Private>
+        </Reference>
+        <Reference Include="Microsoft.VisualStudio.TestTools.UITest.Extension, Version=10.0.0.0, Culture=neutral, PublicKeyToken=b03f5f7f11d50a3a, processorArchitecture=MSIL">
+          <Private>False</Private>
+        </Reference>
+        <Reference Include="Microsoft.VisualStudio.TestTools.UITesting, Version=10.0.0.0, Culture=neutral, PublicKeyToken=b03f5f7f11d50a3a, processorArchitecture=MSIL">
+          <Private>False</Private>
+        </Reference>
+      </ItemGroup>
+    </When>
+  </Choose>
+  <Import Project="$(VSToolsPath)\TeamTest\Microsoft.TestTools.targets" Condition="Exists('$(VSToolsPath)\TeamTest\Microsoft.TestTools.targets')" />
+  <Import Project="$(MSBuildToolsPath)\Microsoft.CSharp.targets" />
+  <PropertyGroup>
+    <PostBuildEvent>"C:\Program Files\Microsoft SQL Server\110\Tools\Binn\SqlLocalDB.exe" create "v11.0" 11.0 -s</PostBuildEvent>
+  </PropertyGroup>
 </Project>